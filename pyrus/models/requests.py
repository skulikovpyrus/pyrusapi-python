from datetime import datetime
from . import entities
from . import constants


class FormRegisterRequest(object):
    """
        FormRegisterRequest
        
        Args:
            steps (:obj:`list` of :obj:`int`, optional): List of step numbers. Only tasks on the specified steps will be returned
            include_archived (:obj:`bool`, optional): Flag indicating if we need to include archived tasks to the response. False by default
            filters (:obj:`list` of :obj:`models.entities.FormRegisterFilter`, optional): List of form field filters
            modified_before (:obj:`datetime`, optional): Include only tasks that were modified before specified date
            modified_after (:obj:`datetime`, optional): Include only tasks that were modified after specified date
            closed_before (:obj:`datetime`, optional): Include only tasks that were closed before specified date
            closed_after (:obj:`datetime`, optional): Include only tasks that were closed after specified date
            created_before (:obj:`datetime`, optional): Include only tasks that were created before specified date
            created_after (:obj:`datetime`, optional): Include only tasks that were created after specified date
            field_ids (:obj:`list` of :obj:`int`, optional): List of field ids. Only specified fields will be returned in the response. Order is preserved
            format (:obj:`str`, optional): Response format (json/csv). json by default
            delimiter (:obj:`str`, optional): Csv delimiter. Applicable only for csv format
            simple_format (:obj:`bool`, optional): Returns csv in simple for parsing format. Applicable only for csv format
            encoding (:obj:`str`, optional): Response encoding. Applicable only for csv format
    """

    def __init__(self, steps=None, include_archived=None, filters=None, modified_before=None, modified_after=None,
                 field_ids=None, format=None, delimiter=None, simple_format=None, encoding=None,
                 closed_before=None, closed_after=None, created_before=None, created_after=None):
        if steps:
            if not isinstance(steps, list):
                raise TypeError('steps must be a list of int')
            for item in steps:
                if not isinstance(item, int):
                    raise TypeError('steps must be a list of int')
            self.steps = steps

        if include_archived:
            if not isinstance(include_archived, bool):
                raise TypeError('include_archived must be bool')
            self.include_archived = include_archived

        if modified_before:
            self.modified_before = _date_to_str(modified_before, 'modified_before')
        if modified_after:
            self.modified_after = _date_to_str(modified_after, 'modified_after')
        if closed_before:
            self.closed_before = _date_to_str(closed_before, 'closed_before')
        if closed_after:
            self.closed_after = _date_to_str(closed_after, 'closed_after')
        if created_before:
            self.created_before = _date_to_str(created_before, 'created_before')
        if created_after:
            self.created_after = _date_to_str(created_after, 'created_after')

        if filters:
            if not isinstance(filters, list):
                raise TypeError('filters must be a list of entities.FormRegisterFilter')
            for fltr in filters:
                if not isinstance(fltr, entities.FormRegisterFilter):
                    raise TypeError('filters must be a list of entities.FormRegisterFilter')
                if fltr.operator == 'equals':
                    setattr(self, 'fld{}'.format(fltr.field_id), fltr.values)
                if fltr.operator == 'greater_than':
                    setattr(self, 'fld{}'.format(fltr.field_id), 'gt{}'.format(fltr.values))
                if fltr.operator == 'less_than':
                    setattr(self, 'fld{}'.format(fltr.field_id), 'lt{}'.format(fltr.values))
                if fltr.operator == 'range':
                    setattr(self, 'fld{}'.format(fltr.field_id), 'gt{},lt{}'.format(*fltr.values))
                if fltr.operator == 'is_in':
                    setattr(self, 'fld{}'.format(fltr.field_id), ",".join(fltr.values))

        if field_ids:
            if not isinstance(field_ids, list):
                raise TypeError('field_ids must be a list of int')
            for field_id in field_ids:
                if not isinstance(field_id, int):
                    raise TypeError('field_ids must be a list of int')
            self.field_ids = field_ids

        if format:
            if not isinstance(format, str):
                raise TypeError('format must be an instance of str')
            if format != "json" and format != "csv":
                raise TypeError('format must "json" or "csv"')
            self.format = format

        if delimiter:
            if not isinstance(delimiter, str):
                raise TypeError('delimiter must be a string')
            self.delimiter = delimiter

        if simple_format:
            if not isinstance(simple_format, bool):
                raise TypeError('simple_format must be a bool')
            self.simple_format = simple_format

        if encoding:
            if not isinstance(encoding, str):
                raise TypeError('encoding must be a string')
            self.encoding = encoding


class TaskCommentRequest(object):
    """
        TaskCommentRequest
        
        Args:
            text (:obj:`str`, optional): Comment text
            action (:obj:`str`, optional): Activity action (finished/reopened)
            attachments (:obj:`list` of :obj:`str` or :obj:`models.entities.NewFile`, optional): List of files to attach to the task
            added_list_ids (:obj:`list` of :obj:`int`, optional): List of list identifiers to which you want to add the task
            removed_list_ids (:obj:`list` of :obj:`int`, optional): List of list identifiers from which you want to remove the task
            scheduled_date (:obj:`datetime`, optional): task scheduled date
            scheduled_datetime_utc (:obj:`datetime`, optional): task scheduled date with utc time
            cancel_schedule (:obj:`bool`, optional): Flag indicating that schedule should be cancelled. The task will be moved to the inbox
            spent_minutes (:obj:`int`, optional): Spent time in minutes
            subscribers_added (:obj:`list` of :obj:`models.entities.Person`, optional): List of subscribers to add to the task
            subscribers_removed (:obj:`list` of :obj:`models.entities.Person`, optional): List of subscribers to remove from the task
            subscribers_rerequested (:obj:`list` of :obj:`models.entities.Person`, optional): List of subscribers to rerequest for the task
        Args(Simple task comment):
            participants_added (:obj:`list` of :obj:`models.entities.Person`, optional): List of participants to add to the task
            participants_removed (:obj:`list` of :obj:`models.entities.Person`, optional): List of participants to remove from the task
            reassign_to (:obj:`models.entities.Person`, optional): new responsible for the task
            due (:obj:`datetime`, optional): task due date with time (either due_date or due can be used)
            due_date (:obj:`datetime`, optional): task due date (either due_date or due can be used)
            duration (:obj:`int`, optional): duration of the event in minutes (it can only be used with due)
            subject (:obj:`str`, optional): New task subject
        Args(Form task comment):
            approval_choice (:obj:`str`, optional): Approval choice (approved/rejected/acknowledged)
            approval_steps (:obj:`list` of :obj:`int`, optional): Indicates for which steps approval_choice must be applied. By default: current step
            field_updates (:obj:`list` of :obj:`models.entities.FormField`, optional): List of field values to update
            approvals_added (:obj:`list` of :obj:`list` of :obj:`models.entities.Person`, optional) List of approval steps to add to the task
            approvals_removed (:obj:`list` of :obj:`list` of :obj:`models.entities.Person`, optional) List of approval steps to remove from the task
            approvals_rerequested (:obj:`list` of :obj:`list` of :obj:`models.entities.Person`, optional) List of approval steps to rerequest for the task
            channel (:obj:`str`) External channel to send notification (email, telegram, web, facebook, vk, viber, mobile_app, web_widget, moy_sklad, zadarma, amo_crm, instagram)
    """

    def __init__(self, text=None, approval_choice=None, approval_steps=None, action=None,
                 attachments=None, field_updates=None, approvals_added=None,
                 participants_added=None, reassign_to=None, due=None, due_date=None,
                 duration=None, scheduled_date=None, scheduled_datetime_utc=None,
                 cancel_schedule=None, added_list_ids=None, removed_list_ids=None,
                 approvals_removed=None, approvals_rerequested=None, subscribers_added=None, subscribers_removed=None,
                 subscribers_rerequested=None, subject=None,
                 participants_removed=None, channel=None, spent_minutes=None):
        if text:
            self.text = text
        if subject:
            self.subject = subject
        if approval_choice:
            if approval_choice not in ['approved', 'rejected', 'revoked', 'acknowledged']:
                raise TypeError(
                    'approval_choice can only be \'approved\', \'rejected\', \'acknowledged\', or \'revoked\'')
            self.approval_choice = approval_choice
        if action:
            if action not in ['finished', 'reopened']:
                raise TypeError('action can only be \'finished\' or \'reopened\'')
            self.action = action
        if reassign_to:
            if isinstance(reassign_to, entities.Person):
                self.reassign_to = reassign_to
            elif isinstance(reassign_to, int):
                self.reassign_to = entities.Person(id=reassign_to)
            else:
                self.reassign_to = entities.Person(email=reassign_to)
        if attachments:
            if not isinstance(attachments, list):
                raise TypeError('attachments must be a list')
            self.attachments = []
            for attachment in attachments:
                self.attachments.append(attachment)
        if approvals_added:
            if not isinstance(approvals_added, list):
                raise TypeError('approvals_added must be a list')
            self.approvals_added = []
            for idx, approval_step in enumerate(approvals_added):
                if not isinstance(approval_step, list):
                    raise TypeError('approval_step must be a list of persons, person ids'
                                    ', or person emails')
                self.approvals_added.append([])
                for person in approval_step:
                    if isinstance(person, entities.Person):
                        self.approvals_added[idx].append(person)
                    elif isinstance(person, int):
                        self.approvals_added[idx].append(entities.Person(id=person))
                    else:
                        self.approvals_added[idx].append(entities.Person(email=person))
        if approvals_removed:
            if not isinstance(approvals_removed, list):
                raise TypeError('approvals_removed must be a list')
            self.approvals_removed = []
            for idx, approval_step in enumerate(approvals_removed):
                if not isinstance(approval_step, list):
                    raise TypeError('approval_step must be a list of persons, person ids'
                                    ', or person emails')
                self.approvals_removed.append([])
                for person in approval_step:
                    if isinstance(person, entities.Person):
                        self.approvals_removed[idx].append(person)
                    elif isinstance(person, int):
                        self.approvals_removed[idx].append(entities.Person(id=person))
                    else:
                        self.approvals_removed[idx].append(entities.Person(email=person))
        if approvals_rerequested:
            if not isinstance(approvals_rerequested, list):
                raise TypeError('approvals_rerequested must be a list')
            self.approvals_rerequested = []
            for idx, approval_step in enumerate(approvals_rerequested):
                if not isinstance(approval_step, list):
                    raise TypeError('approval_step must be a list of persons, person ids'
                                    ', or person emails')
                self.approvals_rerequested.append([])
                for person in approval_step:
                    if isinstance(person, entities.Person):
                        self.approvals_rerequested[idx].append(person)
                    elif isinstance(person, int):
                        self.approvals_rerequested[idx].append(entities.Person(id=person))
                    else:
                        self.approvals_rerequested[idx].append(entities.Person(email=person))
        if subscribers_added:
            if not isinstance(subscribers_added, list):
                raise TypeError('subscribers_added must be a list')
            self.subscribers_added = []
            for person in subscribers_added:
                if isinstance(person, entities.Person):
                    self.subscribers_added.append(person)
                elif isinstance(person, int):
                    self.subscribers_added.append(entities.Person(id=person))
                else:
                    self.subscribers_added.append(entities.Person(email=person))
        if subscribers_removed:
            if not isinstance(subscribers_removed, list):
                raise TypeError('subscribers_removed must be a list')
            self.subscribers_removed = []
            for person in subscribers_removed:
                if isinstance(person, entities.Person):
                    self.subscribers_removed.append(person)
                elif isinstance(person, int):
                    self.subscribers_removed.append(entities.Person(id=person))
                else:
                    self.subscribers_removed.append(entities.Person(email=person))
        if subscribers_rerequested:
            if not isinstance(subscribers_rerequested, list):
                raise TypeError('subscribers_rerequested must be a list')
            self.subscribers_rerequested = []
            for person in subscribers_rerequested:
                if isinstance(person, entities.Person):
                    self.subscribers_rerequested.append(person)
                elif isinstance(person, int):
                    self.subscribers_rerequested.append(entities.Person(id=person))
                else:
                    self.subscribers_rerequested.append(entities.Person(email=person))
        if participants_added:
            if not isinstance(participants_added, list):
                raise TypeError('participants_added must be a list')
            self.participants_added = []
            for person in participants_added:
                try:
                    int(person)
                    self.participants_added.append(entities.Person(id=person))
                except ValueError:
                    self.participants_added.append(entities.Person(email=person))
        if participants_removed:
            if not isinstance(participants_removed, list):
                raise TypeError('participants_removed must be a list')
            self.participants_removed = []
            for person in participants_removed:
                try:
                    int(person)
                    self.participants_removed.append(entities.Person(id=person))
                except ValueError:
                    self.participants_removed.append(entities.Person(email=person))
        if field_updates:
            self.field_updates = []
            for field_update in field_updates:
                if isinstance(field_update, entities.FormField):
                    self.field_updates.append(field_update)
                else:
                    if 'name' not in field_update and 'id' not in field_update:
                        raise TypeError('each field_update in field_updates '
                                        'must contain field id or name')
                    if 'value' not in field_update:
                        raise TypeError('each field_update in field_updates must '
                                        'contain field value')
                    self.field_updates.append(field_update)
        if due_date:
            if not isinstance(due_date, datetime):
                raise TypeError('due_date must be a date')
            self.due_date = datetime.strftime(due_date, constants.DATE_FORMAT)
        if due:
            if not isinstance(due, datetime):
                raise TypeError('due must be a date')
            self.due = datetime.strftime(due, constants.DATE_TIME_FORMAT)
        if duration:
            if not isinstance(due, int):
                raise TypeError('duration must be an int')
            if not due:
                raise ValueError("duration can only be used with due")
            self.duration = duration
        if scheduled_date:
            if not isinstance(scheduled_date, datetime):
                raise TypeError('scheduled_date must be a date')
            self.scheduled_date = datetime.strftime(scheduled_date, constants.DATE_FORMAT)
            if hasattr(self, 'scheduled_datetime_utc'):
                delattr(self, 'scheduled_datetime_utc')
            if hasattr(self, 'cancel_schedule'):
                delattr(self, 'cancel_schedule')
        if cancel_schedule:
            if not isinstance(cancel_schedule, bool):
                raise TypeError('cancel_schedule must be a bool')
            self.cancel_schedule = cancel_schedule
            if hasattr(self, 'scheduled_datetime_utc'):
                delattr(self, 'scheduled_datetime_utc')
            if hasattr(self, 'scheduled_date'):
                delattr(self, 'scheduled_date')
        if scheduled_datetime_utc:
            if not isinstance(scheduled_datetime_utc, datetime):
                raise TypeError('scheduled_datetime_utc must be a date')
            self.scheduled_datetime_utc = datetime.strftime(scheduled_datetime_utc, constants.DATE_TIME_FORMAT)
            if hasattr(self, 'scheduled_date'):
                delattr(self, 'scheduled_date')
            if hasattr(self, 'cancel_schedule'):
                delattr(self, 'cancel_schedule')
        if added_list_ids:
            if not isinstance(added_list_ids, list):
                raise TypeError('added_list_ids must be a list of int')
            for item in added_list_ids:
                if not isinstance(item, int):
                    raise TypeError('added_list_ids must be a list of int')
            self.added_list_ids = added_list_ids
        if removed_list_ids:
            if not isinstance(removed_list_ids, list):
                raise TypeError('removed_list_ids must be a list of int')
            for item in removed_list_ids:
                if not isinstance(item, int):
                    raise TypeError('removed_list_ids must be a list of int')
            self.removed_list_ids = removed_list_ids
        if approval_steps:
            if not isinstance(approval_steps, list):
                raise TypeError('approval_steps must be a list of int')
            for item in approval_steps:
                if not isinstance(item, int):
                    raise TypeError('approval_steps must be a list of int')
            self.approval_steps = approval_steps
        if due and due_date:
            raise ValueError("either due_date or due can be set")
        if channel:
            if not isinstance(channel, str):
                raise TypeError('channel must be an instance of str')
            if channel not in ['email', 'telegram', 'web', 'facebook', 'vk', 'viber', 'mobile_app', 'web_widget',
                               'moy_sklad', 'zadarma', 'amo_crm', 'instagram']:
                raise TypeError('channel must be correct')
            self.channel = entities.Channel(type=channel)
        if spent_minutes:
            if not isinstance(spent_minutes, int):
                raise TypeError('spent_minutes must be an int')
            self.spent_minutes = spent_minutes


class CreateTaskRequest(object):
    """
        CreateTaskRequest
        
        Args:
            parent_task_id (:obj:`int`, optional): Parent task id
            attachments (:obj:`list` of :obj:`str` or :obj:`models.entities.NewFile`, optional): List of files to attach to the task
            list_ids (:obj:`list` of :obj:`int`, optional): List of list identifiers to which you want to add the task
            scheduled_date (:obj:`datetime`, optional): task scheduled date
            scheduled_datetime_utc (:obj:`datetime`, optional): task scheduled date with utc time
            subscribers (:obj:`list` of :obj:`models.entities.Person`, optional): List of task subscribers
        Args(Simple task):
            text (:obj:`str`): Task text. Required for a simple task
            subject (:obj:`str`, optional): Task subject
            due (:obj:`datetime`, optional): task due date with time (either due_date or due can be used)
            due_date (:obj:`datetime`, optional): task due date (either due_date or due can be used)
            duration (:obj:`int`, optional): duration of the event in minutes (it can only be used with due)
            responsible (:obj:`models.entities.Person`, optional): Responsible for the task
            participants (:obj:`list` of :obj:`models.entities.Person`, optional): List of task participants
        Args(Form task):
            form_id (:obj:`int`) Form template id. Required for a form task
            fields (:obj:`list` of :obj:`models.entities.FormField`, optional): List of field values
            approvals (:obj:`list` of :obj:`list` of :obj:`models.entities.Person`, optional) List of approval steps to add to the task
            fill_defaults (:obj:`bool`, optional): Flag indicating that task should be created with default values from the form template
    """

    def __init__(self, text=None, subject=None, parent_task_id=None,
                 due_date=None, form_id=None, attachments=None, responsible=None,
                 fields=None, approvals=None, subscribers=None, participants=None, list_ids=None,
                 due=None, duration=None, scheduled_date=None, scheduled_datetime_utc=None,
                 fill_defaults=None):
        if text:
            self.text = text
        if subject:
            self.subject = subject
        if parent_task_id:
            if not isinstance(parent_task_id, int):
                raise TypeError('parent_task_id must be an int')
            self.parent_task_id = parent_task_id
        if due_date:
            if not isinstance(due_date, datetime):
                raise TypeError('due_date must be a date')
            self.due_date = datetime.strftime(due_date, constants.DATE_FORMAT)
        if due:
            if not isinstance(due, datetime):
                raise TypeError('due must be a date')
            self.due = datetime.strftime(due, constants.DATE_TIME_FORMAT)
        if duration:
            if not isinstance(duration, int):
                raise TypeError('duration must be an int')
            self.duration = duration
        if scheduled_date:
            if not isinstance(scheduled_date, datetime):
                raise TypeError('scheduled_date must be a date')
            self.scheduled_date = datetime.strftime(scheduled_date, constants.DATE_FORMAT)
            if hasattr(self, 'scheduled_datetime_utc'):
                delattr(self, 'scheduled_datetime_utc')
        if scheduled_datetime_utc:
            if not isinstance(scheduled_datetime_utc, datetime):
                raise TypeError('scheduled_datetime_utc must be a date')
            self.scheduled_datetime_utc = datetime.strftime(scheduled_datetime_utc, constants.DATE_TIME_FORMAT)
            if hasattr(self, 'scheduled_date'):
                delattr(self, 'scheduled_date')
        if form_id:
            if not isinstance(form_id, int):
                raise TypeError('form_id must be int')
            self.form_id = form_id
        if attachments:
            if not isinstance(attachments, list):
                raise TypeError('attachments must be a list')
            self.attachments = []
            for attachment in attachments:
                self.attachments.append(attachment)
        if responsible:
            if isinstance(responsible, entities.Person):
                self.responsible = responsible
            elif isinstance(responsible, int):
                self.responsible = entities.Person(id=responsible)
            else:
                self.responsible = entities.Person(email=responsible)
        if fields:
            self.fields = []
            for field in fields:
                if isinstance(field, entities.FormField):
                    self.fields.append(field)
                else:
                    if 'name' not in field and 'id' not in field:
                        raise TypeError('each field in fields '
                                        'must contain field id or name')
                    if 'value' not in field:
                        raise TypeError('each field in fields must '
                                        'contain field value')
                    self.fields.append(field)
        if approvals:
            if not isinstance(approvals, list):
                raise TypeError('approvals must be a list')
            self.approvals = []
            for idx, approval_step in enumerate(approvals):
                if not isinstance(approval_step, list):
                    raise TypeError('approval_step must be a list of persons, person ids'
                                    ', or person emails')
                self.approvals.append([])
                for person in approval_step:
                    if isinstance(person, entities.Person):
                        self.approvals[idx].append(person)
                    elif isinstance(person, int):
                        self.approvals[idx].append(entities.Person(id=person))
                    else:
                        self.approvals[idx].append(entities.Person(email=person))
        if subscribers:
            if not isinstance(subscribers, list):
                raise TypeError('subscribers must be a list')
            self.subscribers = []
            for person in subscribers:
                if isinstance(person, entities.Person):
                    self.subscribers.append(person)
                elif isinstance(person, int):
                    self.subscribers.append(entities.Person(id=person))
                else:
                    self.subscribers.append(entities.Person(email=person))
        if participants:
            if not isinstance(participants, list):
                raise TypeError('participants must be a list')
            self.participants = []
            for person in participants:
                try:
                    int(person)
                    self.participants.append(entities.Person(id=person))
                except ValueError:
                    self.participants.append(entities.Person(email=person))
        if list_ids:
            if not isinstance(list_ids, list):
                raise TypeError('list_ids must be a list of int')
            for item in list_ids:
                if not isinstance(item, int):
                    raise TypeError('list_ids must be a list of int')
            self.list_ids = list_ids
        if fill_defaults:
            if not isinstance(fill_defaults, bool):
                raise TypeError("fill_defaults must be a boolean")
            self.fill_defaults = fill_defaults


class SyncCatalogRequest(object):
    """
        SyncCatalogRequest
        
        Args:
            catalog_headers (:obj:`list` of :obj:`str` or :obj:`models.entities.CatalogHeader`): List of new catalog headers
            items (:obj:`list` of :obj:`models.entities.CatalogItem`, optional): List of new catalog items
            apply (:obj:`bool`, optional): Flag indicates if changes must be applied. By default false
    """

    def __init__(self, apply=None, catalog_headers=None, items=None):
        if apply:
            if not isinstance(apply, bool):
                raise TypeError('apply must be a bool')
            self.apply = apply
        if catalog_headers:
            self.catalog_headers = _get_catalog_headers(catalog_headers)
        if items:
            self.items = _get_catalog_items(items)


class CreateCatalogRequest(object):
    """
        CreateCatalogRequest
        
        Args:
            name (:obj:`str`): Catalog name
            catalog_headers (:obj:`list` of :obj:`str`): List of catalog headers
            items (:obj:`list` of :obj:`models.entities.str` or :obj:`models.entities.CatalogHeader`, optional): List of catalog items
    """

    def __init__(self, name=None, catalog_headers=None, items=None):
        if name:
            if not isinstance(name, str):
                raise TypeError('name must be a str')
            self.name = name
        if catalog_headers:
            self.catalog_headers = _get_catalog_headers(catalog_headers)
        if items:
            self.items = _get_catalog_items(items)

<<<<<<< HEAD
class CreateRoleRequest(object):
    """
        CreateRoleRequest
        
        Args:
            name (:obj:`str`): Role name
            members (:obj:`list` of :obj:`int`): List of role member ids
            external_id (:obj:`str`, optional): Custom role identifier
    """

    def __init__(self, name=None, members=None, external_id=None):
        if name:
            self.name = name
        if members:
            self.member_add = members
        if external_id:
            self.external_id = external_id

class UpdateRoleRequest(object):
    """
        UpdateRoleRequest
        
        Args:
            name (:obj:`str`, optional): Role name
            added_members (:obj:`list` of :obj:`int`, optional): List of new role members
            removed_members (:obj:`list` of :obj:`int`, optional): List of remoived role members
            banned (:obj:`bool`, optional): should we ban or unban role
            external_id (:obj:`str`, optional): Custom role identifier
    """

    def __init__(self, name=None, added_members=None, removed_members=None, banned=None, external_id=None):
        if name:
            self.name = name
        if added_members:
            self.member_add = added_members
        if removed_members:
            self.memebr_remove = removed_members
        if banned is not None:
            self.banned = banned
        if external_id:
            self.external_id = external_id
=======
>>>>>>> b06223f8

def _get_catalog_headers(catalog_headers):
    if not isinstance(catalog_headers, list):
        raise TypeError('catalog_headers must be a list of str')

    headers = []
    for item in catalog_headers:
        if isinstance(item, entities.CatalogHeader):
            headers.append(item.name)
        elif isinstance(item, str):
            headers.append(item)
        else:
            raise TypeError('list_ids must be a list of str or models.entities.CatalogHeader')
    return headers


def _get_catalog_items(catalog_items):
    if not isinstance(catalog_items, list):
        raise TypeError('catalog_items must be a list')

    items = []
    for item in catalog_items:
        try:
            items.append(entities.CatalogItem.fromliststr(item))
        except TypeError:
            if not isinstance(item, entities.CatalogItem):
                raise TypeError('catalog_items must be a list of str or models.entities.CatalogItems')
            items.append(item)
    return items


def _date_to_str(str_date, property_name):
    if not isinstance(str_date, datetime):
        raise TypeError('{} must be a date'.format(property_name))
    return datetime.strftime(str_date, constants.DATE_TIME_FORMAT)<|MERGE_RESOLUTION|>--- conflicted
+++ resolved
@@ -542,7 +542,6 @@
         if items:
             self.items = _get_catalog_items(items)
 
-<<<<<<< HEAD
 class CreateRoleRequest(object):
     """
         CreateRoleRequest
@@ -584,8 +583,6 @@
             self.banned = banned
         if external_id:
             self.external_id = external_id
-=======
->>>>>>> b06223f8
 
 def _get_catalog_headers(catalog_headers):
     if not isinstance(catalog_headers, list):
