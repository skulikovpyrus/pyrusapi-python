# pylint: disable=C0103
# pylint: disable=R0903
# pylint: disable=too-many-instance-attributes

from . import entities
from . import constants


class BaseResponse(object):
    """
        error_code (:obj:`str`): Error code
        error (:obj:`str`): Human readable string describing the error
    """

    error_code = None
    error = None
    original_response = None

    def __init__(self, **kwargs):
        self.original_response = kwargs
        if 'error_code' in kwargs:
            self.error_code = kwargs['error_code']
        if 'error' in kwargs:
            self.error = kwargs['error']


class AuthResponse(BaseResponse):
    """
        AuthResponse
        
        Attributes:
            access_token (:obj:`str`): User's access token
            success (:obj:`bool`): True if the user was successfully authenticated. False otherwise.
    """
    __doc__ += BaseResponse.__doc__

    access_token = None

    def __init__(self, **kwargs):
        if 'access_token' in kwargs:
            self.access_token = kwargs['access_token']
            self.success = True
        else:
            self.success = False
        super(AuthResponse, self).__init__(**kwargs)


class FormResponse(BaseResponse):
    """
        FormResponse
        
        Attributes:
            id (:obj:`int`): Form id
            name (:obj:`str`): Form name
            steps (:obj:`dict`): Form steps
                key (:obj:`int`): Step number
                value (:obj:`str`): Step name
            fields (:obj:`list` of :obj:`models.entities.FormField`): List of form fields
            deletedOrClosed (:obj:`bool`): Form state
    """
    __doc__ += BaseResponse.__doc__

    id = None
    name = None
    steps = None
    fields = None
<<<<<<< HEAD
    deletedOrClosed = None
=======

>>>>>>> a1be4cf2
    @property
    def flat_fields(self):
        return self._get_flat_fields(self.fields)

    def __init__(self, **kwargs):
        if 'id' in kwargs:
            self.id = kwargs['id']
        if 'name' in kwargs:
            self.name = kwargs['name']
        if 'steps' in kwargs:
            self.steps = kwargs['steps']
        if 'fields' in kwargs:
            self.fields = []
            for field in kwargs['fields']:
                self.fields.append(entities.FormField(**field))
        if 'deleted_or_closed' in kwargs:
            self.deletedOrClosed = kwargs['deleted_or_closed']
        super(FormResponse, self).__init__(**kwargs)

    def _get_flat_fields(self, fields):
        res = []
        if not fields:
            return res
        for field in fields:
            res.append(field)
            if not field.info:
                continue
            if field.info.fields:
                res.extend(self._get_flat_fields(field.info.fields))
            elif field.info.options:
                for option in field.info.options:
                    res.extend(self._get_flat_fields(option.fields))
            elif field.info.columns:
                res.extend(field.info.columns)

        return res


class FormsResponse(BaseResponse):
    """
        FormsResponse
        
        Attributes:
            forms (:obj:`list` of :obj:`models.responses.FormResponse`): List of form templates
    """
    __doc__ += BaseResponse.__doc__

    forms = None

    def __init__(self, **kwargs):
        if 'forms' in kwargs:
            self.forms = []
            for form in kwargs['forms']:
                self.forms.append(FormResponse(**form))
        super(FormsResponse, self).__init__(**kwargs)


class TaskResponse(BaseResponse):
    """
        TaskResponse
        
        Attributes:
            task (:obj:`models.entities.TaskWithComments`): Task
    """
    __doc__ += BaseResponse.__doc__

    task = None

    def __init__(self, **kwargs):
        if 'task' in kwargs:
            self.task = entities.TaskWithComments(**kwargs['task'])
        super(TaskResponse, self).__init__(**kwargs)


class ContactsResponse(BaseResponse):
    """
        ContactsResponse
        
        Attributes:
            organizations (:obj:`list` of :obj:`models.entities.Organization`): List of available contacts in each organization
    """
    __doc__ += BaseResponse.__doc__

    organizations = None

    def __init__(self, **kwargs):
        if 'organizations' in kwargs:
            self.organizations = []
            for organization in kwargs['organizations']:
                self.organizations.append(entities.Organization(**organization))
        super(ContactsResponse, self).__init__(**kwargs)


class CatalogResponse(BaseResponse):
    """
        CatalogResponse
        
        Attributes:
            items (:obj:`list` of :obj:`models.entities.CatalogItem`): List of catalog items
            catalog_id (:obj:`int`): Catalog id
            catalog_headers (:obj:`list` of :obj:`models.entities.CatalogHeader`): List of catalog headers
    """
    __doc__ += BaseResponse.__doc__

    items = None
    catalog_id = None
    catalog_headers = None

    def __init__(self, **kwargs):
        if 'catalog_id' in kwargs:
            self.catalog_id = kwargs['catalog_id']
        if 'items' in kwargs:
            self.items = []
            for item in kwargs['items']:
                self.items.append(entities.CatalogItem(**item))
        if 'catalog_headers' in kwargs:
            self.catalog_headers = []
            for item in kwargs['catalog_headers']:
                self.catalog_headers.append(entities.CatalogHeader(**item))
        super(CatalogResponse, self).__init__(**kwargs)


class FormRegisterResponse(BaseResponse):
    """
        FormRegisterResponse
        
        Attributes:
            tasks (:obj:`list` of :obj:`models.entities.Task`): List of tasks based on the form template
            csv (:obj:`str`): csv response (if csv format was requested)
    """
    __doc__ += BaseResponse.__doc__

    tasks = None
    csv = None

    def __init__(self, **kwargs):
        if 'tasks' in kwargs:
            self.tasks = []
            for task in kwargs['tasks']:
                self.tasks.append(entities.Task(**task))
        super(FormRegisterResponse, self).__init__(**kwargs)


class UploadResponse(BaseResponse):
    """
        UploadResponse
        
        Attributes:
            guid (:obj:`str`): Unique identifier of the downloaded file
            md5_hash (:obj:`str`): File hash calculated by the MD5 algorithm
    """
    __doc__ += BaseResponse.__doc__

    guid = None
    md5_hash = None

    def __init__(self, **kwargs):
        if 'guid' in kwargs:
            self.guid = kwargs['guid']
        if 'md5_hash' in kwargs:
            self.md5_hash = kwargs['md5_hash']
        super(UploadResponse, self).__init__(**kwargs)


class ListsResponse(BaseResponse):
    """
        ListsResponse
        
        Attributes:
            lists (:obj:`list` of :obj:`models.entities.TaskList`): All the lists available to the users
    """
    __doc__ += BaseResponse.__doc__

    lists = None

    def __init__(self, **kwargs):
        if 'lists' in kwargs:
            self.lists = []
            for lst in kwargs['lists']:
                self.lists.append(entities.TaskList(**lst))
        super(ListsResponse, self).__init__(**kwargs)


class TaskListResponse(BaseResponse):
    """
        TaskListResponse
        
        Attributes:
            tasks (:obj:`list` of :obj:`models.entities.TaskHeader`): List of the task in the specified list
            has_more (:obj:`bool`): True if not all tasks from the list were returned. False otherwise
    """
    __doc__ += BaseResponse.__doc__

    tasks = None
    has_more = None

    def __init__(self, **kwargs):
        if 'has_more' in kwargs:
            self.has_more = kwargs['has_more']
        if 'tasks' in kwargs:
            self.tasks = []
            for task in kwargs['tasks']:
                self.tasks.append(entities.TaskHeader(**task))
        super(TaskListResponse, self).__init__(**kwargs)


class DownloadResponse(BaseResponse):
    """
        DownloadResponse
        
        Attributes:
            filename (:obj:`str`): Filename
            raw_file (:obj:`bytes`): Raw file
    """
    __doc__ += BaseResponse.__doc__

    filename = None
    raw_file = None

    def __init__(self, filename, raw_file):
        self.filename = filename
        self.raw_file = raw_file
        super(DownloadResponse, self).__init__(**{})


class SyncCatalogResponse(BaseResponse):
    """
        SyncCatalogResponse
        
        Attributes:
            apply (:obj:`bool`): Indicates if changes were applied
            added (:obj:`list` of obj`models.entities.CatalogItem`): Added catalog items
            deleted (:obj:`list` of obj`models.entities.CatalogItem`): Deleted catalog items
            updated (:obj:`list` of obj`models.entities.CatalogItem`): Updated catalog items
            catalog_headers (:obj:`list` of obj`models.entities.CatalogHeader`): List of catalog headers
    """
    __doc__ += BaseResponse.__doc__

    apply = None
    added = None
    deleted = None
    updated = None
    catalog_headers = None

    def __init__(self, **kwargs):
        if 'apply' in kwargs:
            self.apply = kwargs['apply']
        if 'added' in kwargs:
            self.added = []
            for added_item in kwargs['added']:
                self.added.append(entities.CatalogItem(**added_item))
        if 'updated' in kwargs:
            self.updated = []
            for updated_item in kwargs['updated']:
                self.updated.append(entities.CatalogItem(**updated_item))
        if 'deleted' in kwargs:
            self.deleted = []
            for deleted_item in kwargs['deleted']:
                self.deleted.append(entities.CatalogItem(**deleted_item))
        if 'catalog_headers' in kwargs:
            self.catalog_headers = []
            for header in kwargs['catalog_headers']:
                self.catalog_headers.append(entities.CatalogHeader(**header))
        super(SyncCatalogResponse, self).__init__(**kwargs)<|MERGE_RESOLUTION|>--- conflicted
+++ resolved
@@ -64,11 +64,8 @@
     name = None
     steps = None
     fields = None
-<<<<<<< HEAD
     deletedOrClosed = None
-=======
-
->>>>>>> a1be4cf2
+
     @property
     def flat_fields(self):
         return self._get_flat_fields(self.fields)
