# Changelog
All notable changes to this project will be documented in this file.

The format is based on [Keep a Changelog](https://keepachangelog.com/en/1.0.0/),
and this project adheres to [Semantic Versioning](https://semver.org/spec/v2.0.0.html).

<<<<<<< HEAD
## [1.28.0] - 2020-11-09
### Added
- 'DeletedOrClosed' property in GetForm response
=======
## [1.27.0] - 2020-10-27
### Added
- support for reading and writing subscribers in task comments
>>>>>>> a1be4cf2

## [1.26.1] - 2020-06-26
### Changed
- bugfix

## [1.26.0] - 2020-06-26
### Added
- new external source channels

## [1.25.0] - 2020-04-17
### Added
- support for reading and writing spent time in task comments

## [1.24.0] - 2020-04-16
### Added
- support for attaching files by id or by url

## [1.23.0] - 2019-10-24
### Added
- support for reading and writing multiple values in catalog field
- root_id for files with version

## [1.22.0] - 2019-09-04
### Added
- allow to write value to catalog field by id or by name

## [1.21.0] - 2019-09-03
### Added
- support sending comments to external channel (email)

## [1.19.0] - 2019-05-16
### Added
- This CHANGELOG file.
- Return decimal_places for form field number.
- added scheduling task to date with utc time.
- fill step number for form task approvals

### Changed
- Fixed FormField serialization. You can now copy all fields from TaskResponse change some of them and pass to the TaskCommentRequest.
- Fixed parsing filename from Content-Disposition header on file download.
- Fixed creation_date field value.<|MERGE_RESOLUTION|>--- conflicted
+++ resolved
@@ -4,15 +4,13 @@
 The format is based on [Keep a Changelog](https://keepachangelog.com/en/1.0.0/),
 and this project adheres to [Semantic Versioning](https://semver.org/spec/v2.0.0.html).
 
-<<<<<<< HEAD
 ## [1.28.0] - 2020-11-09
 ### Added
 - 'DeletedOrClosed' property in GetForm response
-=======
+
 ## [1.27.0] - 2020-10-27
 ### Added
 - support for reading and writing subscribers in task comments
->>>>>>> a1be4cf2
 
 ## [1.26.1] - 2020-06-26
 ### Changed
