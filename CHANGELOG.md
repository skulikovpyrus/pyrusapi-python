--- conflicted
+++ resolved
@@ -4,12 +4,11 @@
 The format is based on [Keep a Changelog](https://keepachangelog.com/en/1.0.0/),
 and this project adheres to [Semantic Versioning](https://semver.org/spec/v2.0.0.html).
 
-<<<<<<< HEAD
-## [1.23.0] - 2019-12-24
+## [1.30.0] - 2021-01-14
 ### Added
 - get/add/update roles
 - get profile
-=======
+
 ## [1.29.0] - 2020-11-16
 ### Added
 - 'DepartmentId' and 'DepartmentName' properties in entity of 'Person' in 'contacts' response
@@ -37,7 +36,6 @@
 ## [1.24.0] - 2020-04-16
 ### Added
 - support for attaching files by id or by url
->>>>>>> b06223f8
 
 ## [1.23.0] - 2019-10-24
 ### Added
