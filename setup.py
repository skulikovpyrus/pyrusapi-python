import os
from setuptools import setup, find_packages

setup(name="pyrus-api",
<<<<<<< HEAD
      version="1.24.0",
=======
      version="1.29.0",
>>>>>>> b06223f8
      python_requires='>=3.4',
      description="Python Pyrus API client",
      author="Pyrus",
      long_description=open('README.rst', 'r').read(),
      author_email="contact@pyrus.com",
      url="https://pyrus.com/en/help/api",
      packages=find_packages(exclude=["*tests.*", "*test.*"]),
      keywords="pyrus api",
      install_requires=[
          'requests',
          'jsonpickle',
          'rfc6266'
      ],
      zip_safe=True)<|MERGE_RESOLUTION|>--- conflicted
+++ resolved
@@ -2,11 +2,7 @@
 from setuptools import setup, find_packages
 
 setup(name="pyrus-api",
-<<<<<<< HEAD
-      version="1.24.0",
-=======
-      version="1.29.0",
->>>>>>> b06223f8
+      version="1.30.0",
       python_requires='>=3.4',
       description="Python Pyrus API client",
       author="Pyrus",
